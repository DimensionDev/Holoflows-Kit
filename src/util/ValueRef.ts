--- conflicted
+++ resolved
@@ -43,10 +43,6 @@
         }
     }
     /** All watchers */
-<<<<<<< HEAD
-    private watcher = new Set<(newVal: T, oldVal: T) => void>()
-    constructor(private _value: T, private isEqual: (a: T, b: T) => boolean = (a, b) => a === b) {}
-=======
     private watcher = new Set<(newVal: any, oldVal: any) => void>()
     // To keep the variant rule.
     public isEqual: (a: unknown, b: unknown) => boolean
@@ -58,7 +54,6 @@
     constructor(private _value: T, isEqual: (a: T, b: T) => boolean = (a, b) => a === b) {
         this.isEqual = isEqual as any
     }
->>>>>>> 926d45ff
     /**
      * Add a listener. This will return a remover.
      * @example
